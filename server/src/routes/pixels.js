const express = require('express');
const router = express.Router();
const Pixel = require('../models/Pixel');
const stripe = require('stripe')(process.env.STRIPE_SECRET_KEY);
const { PIXEL_CONFIG } = require('../config/constants');
const WebSocket = require('ws');

// Get all pixels
router.get('/', async (req, res) => {
  try {
    const pixels = await Pixel.findAll();
    res.json(pixels);
  } catch (err) {
    console.error('Error fetching pixels:', err);
    res.status(500).json({ message: 'Server error' });
  }
});

// Get pixel by coordinates
router.get('/:x/:y', async (req, res) => {
  try {
    const x = parseInt(req.params.x, 10);
    const y = parseInt(req.params.y, 10);
    
    if (isNaN(x) || isNaN(y)) {
      return res.status(400).json({ message: 'Invalid coordinates' });
    }

    const pixel = await Pixel.findOne({
      where: { x, y }
    });
    
    if (!pixel) {
      return res.status(404).json({ message: 'Pixel not found' });
    }
    
    res.json(pixel);
  } catch (err) {
    console.error('Error fetching pixel:', err);
    res.status(500).json({ message: 'Server error' });
  }
});

// Create or update pixel with payment
router.post('/', async (req, res) => {
  try {
    const { color, price, ownerId, paymentIntentId, ownerName, link, withSecurity } = req.body;
    const x = parseInt(req.body.x, 10);
    const y = parseInt(req.body.y, 10);

<<<<<<< HEAD
<<<<<<< HEAD
    // Validate required fields
    if (x === undefined || y === undefined || !color || !price || !ownerId || !ownerName) {
      return res.status(400).json({
        message: 'Missing required fields',
        error: 'x, y, color, price, ownerId, and ownerName are required'
      });
=======
    if (isNaN(x) || isNaN(y)) {
      return res.status(400).json({ message: 'Invalid coordinates' });
    }
    
    // Find existing pixel
    const existingPixel = await Pixel.findOne({
      where: { x, y }
    });

    // If pixel exists and is secured, check if security has expired
    if (existingPixel && existingPixel.isSecured) {
      const now = new Date();
      if (existingPixel.securityExpiresAt && existingPixel.securityExpiresAt > now) {
        // For protected pixels, require exactly 10x the current price
        const requiredPrice = existingPixel.price * 10;
        const epsilon = 0.001; // Small value to handle floating-point precision
        if (Math.abs(price - requiredPrice) > epsilon) {
          return res.status(400).json({ 
            message: `Protected pixel requires exactly $${requiredPrice.toFixed(2)} to purchase`,
            requiredPrice: requiredPrice,
            currentPrice: existingPixel.price
          });
        }
      }
    }

    // If pixel exists and new price is not at least minPrice more, reject
    if (existingPixel && (!existingPixel.isSecured || !existingPixel.securityExpiresAt || new Date(existingPixel.securityExpiresAt) <= new Date())) {
      const minRequiredPrice = existingPixel.price + PIXEL_CONFIG.minPrice;
      const epsilon = 0.001; // Small value to handle floating-point precision
      if (price < minRequiredPrice - epsilon) {
        return res.status(400).json({ 
          message: `New price must be at least $${PIXEL_CONFIG.minPrice} more than current price`,
          currentPrice: existingPixel.price
        });
      }
>>>>>>> parent of 818ab7e (FixedSomeIssues(Buying in bulk doesnt work with protected)
=======
    if (isNaN(x) || isNaN(y)) {
      return res.status(400).json({ message: 'Invalid coordinates' });
    }
    
    // Find existing pixel
    const existingPixel = await Pixel.findOne({
      where: { x, y }
    });

    // If pixel exists and is secured, check if security has expired
    if (existingPixel && existingPixel.isSecured) {
      const now = new Date();
      if (existingPixel.securityExpiresAt && existingPixel.securityExpiresAt > now) {
        // For protected pixels, require exactly 10x the current price
        const requiredPrice = existingPixel.price * 10;
        const epsilon = 0.001; // Small value to handle floating-point precision
        if (Math.abs(price - requiredPrice) > epsilon) {
          return res.status(400).json({ 
            message: `Protected pixel requires exactly $${requiredPrice.toFixed(2)} to purchase`,
            requiredPrice: requiredPrice,
            currentPrice: existingPixel.price
          });
        }
      }
    }

    // If pixel exists and new price is not at least minPrice more, reject
    if (existingPixel && (!existingPixel.isSecured || !existingPixel.securityExpiresAt || new Date(existingPixel.securityExpiresAt) <= new Date())) {
      const minRequiredPrice = existingPixel.price + PIXEL_CONFIG.minPrice;
      const epsilon = 0.001; // Small value to handle floating-point precision
      if (price < minRequiredPrice - epsilon) {
      return res.status(400).json({ 
        message: `New price must be at least $${PIXEL_CONFIG.minPrice} more than current price`,
        currentPrice: existingPixel.price
      });
      }
>>>>>>> 2efe852f
    }

    // If paymentIntentId is provided, verify the payment
    if (paymentIntentId) {
      if (!process.env.STRIPE_SECRET_KEY) {
        return res.status(500).json({ 
          message: 'Stripe secret key is not configured',
          error: 'Please configure STRIPE_SECRET_KEY in your environment variables'
        });
      }

      try {
        const stripe = require('stripe')(process.env.STRIPE_SECRET_KEY);
        const paymentIntent = await stripe.paymentIntents.retrieve(paymentIntentId);
        
        if (paymentIntent.status !== 'succeeded') {
          return res.status(400).json({ 
            message: 'Payment not successful',
            error: `Payment intent is in ${paymentIntent.status} status`
          });
        }
      } catch (stripeError) {
        console.error('Stripe error:', stripeError);
        return res.status(500).json({ 
          message: 'Error verifying payment',
          error: stripeError.message
        });
      }
    }

    // Calculate security expiration if security option is chosen
    let securityExpiresAt = null;
    if (withSecurity) {
      securityExpiresAt = new Date();
      securityExpiresAt.setDate(securityExpiresAt.getDate() + 7); // Add 7 days
    }

    // Update or create the pixel
    const [pixel, created] = await Pixel.findOrCreate({
      where: { x, y },
      defaults: { 
        color, 
        price, 
        ownerId, 
        ownerName, 
        link,
        isSecured: withSecurity,
        securityExpiresAt
      }
    });

    if (!created) {
      pixel.color = color;
      pixel.price = price;
      pixel.ownerId = ownerId;
      pixel.ownerName = ownerName;
        pixel.link = link;
      pixel.lastUpdated = new Date();
      pixel.isSecured = withSecurity;
      pixel.securityExpiresAt = securityExpiresAt;
      await pixel.save();
    }

    // Broadcast the pixel update to all connected clients
    if (global.wss) {
      const message = JSON.stringify({
        type: 'pixelUpdate',
        pixel: {
          x: pixel.x,
          y: pixel.y,
          color: pixel.color,
          price: pixel.price,
          ownerId: pixel.ownerId,
          ownerName: pixel.ownerName,
          link: pixel.link,
          lastUpdated: pixel.lastUpdated
        }
      });

      global.wss.clients.forEach(client => {
        if (client.readyState === WebSocket.OPEN) {
          client.send(message);
        }
      });
    }

    return res.json({
      pixel,
      message: created ? 'Pixel created successfully' : 'Pixel updated successfully'
    });

  } catch (error) {
    console.error('Error creating/updating pixel:', error);
    return res.status(500).json({ 
      message: 'Error creating/updating pixel',
      error: error.message
    });
  }
});

// Handle successful payment
router.post('/payment-success', async (req, res) => {
  try {
    const { id, amount, status, metadata } = req.body;
    
    if (!id || !status || status !== 'succeeded' || !metadata) {
      return res.status(400).json({ 
        message: 'Invalid payment data',
        error: 'Payment data is missing or invalid'
      });
    }

    if (!process.env.STRIPE_SECRET_KEY) {
      return res.status(500).json({ 
        message: 'Stripe secret key is not configured',
        error: 'Please configure STRIPE_SECRET_KEY in your environment variables'
      });
    }

    try {
      const { x, y, color, ownerId, ownerName } = metadata;
      
      if (!x || !y || !color || !ownerId || !ownerName) {
        return res.status(400).json({ 
          message: 'Invalid metadata',
          error: 'Required metadata fields are missing'
        });
      }

      // Verify the payment with Stripe
      const stripe = require('stripe')(process.env.STRIPE_SECRET_KEY);
      const paymentIntent = await stripe.paymentIntents.retrieve(id);
      
      if (paymentIntent.status !== 'succeeded') {
        return res.status(400).json({ 
          message: 'Payment not successful',
          error: `Payment intent is in ${paymentIntent.status} status`
        });
      }

      const [pixel, created] = await Pixel.findOrCreate({
        where: { x, y },
        defaults: { color, price: amount / 100, ownerId, ownerName }
      });

      if (!created) {
        pixel.color = color;
        pixel.price = amount / 100;
        pixel.ownerId = ownerId;
        pixel.ownerName = ownerName;
        pixel.lastUpdated = new Date();
        await pixel.save();
      }

      return res.json({
        pixel,
        message: 'Payment successful and pixel updated'
      });
    } catch (stripeError) {
      console.error('Error processing payment:', stripeError);
      return res.status(500).json({ 
        message: 'Error processing payment',
        error: stripeError.message
      });
    }
  } catch (err) {
    console.error('Error handling payment success:', err);
    res.status(500).json({ message: 'Server error' });
  }
});

// Get free pixel count for a user
router.get('/free-count/:browserId', async (req, res) => {
  try {
    const { browserId } = req.params;
    const count = await Pixel.count({
      where: {
        ownerId: browserId,
        price: 0
      }
    });
    res.json(count);
  } catch (err) {
    console.error('Error fetching free pixel count:', err);
    res.status(500).json({ message: 'Server error' });
  }
});

// Get pixel configuration
router.get('/config', async (req, res) => {
  try {
    res.json(PIXEL_CONFIG);
  } catch (error) {
    console.error('Error getting pixel configuration:', error);
    res.status(500).json({ error: 'Failed to get pixel configuration' });
  }
});

// Update pixel
router.put('/:x/:y', async (req, res) => {
  try {
    const { x, y } = req.params;
    const { color, price, ownerId, ownerName } = req.body;

    // Validate price against minimum
    const config = await getConfig();
    if (price < config.minPrice) {
      return res.status(400).json({ error: `Price must be at least $${config.minPrice}` });
    }

    // ... rest of the function ...
  } catch (error) {
    // ... error handling ...
  }
});

// Update pixel link
router.put('/:x/:y/link', async (req, res) => {
  try {
    const x = parseInt(req.params.x, 10);
    const y = parseInt(req.params.y, 10);
    const { link } = req.body;
    
    if (isNaN(x) || isNaN(y)) {
      return res.status(400).json({ message: 'Invalid coordinates' });
    }

    const pixel = await Pixel.findOne({
      where: { x, y }
    });
    
    if (!pixel) {
      return res.status(404).json({ message: 'Pixel not found' });
    }

    // Update the link
    pixel.link = link;
    await pixel.save();
    
    res.json(pixel);
  } catch (err) {
    console.error('Error updating pixel link:', err);
    res.status(500).json({ message: 'Server error' });
  }
});

// Helper function to get configuration
async function getConfig() {
  return PIXEL_CONFIG;
}

module.exports = router; <|MERGE_RESOLUTION|>--- conflicted
+++ resolved
@@ -1,6 +1,7 @@
 const express = require('express');
 const router = express.Router();
 const Pixel = require('../models/Pixel');
+const PixelHistory = require('../models/PixelHistory');
 const stripe = require('stripe')(process.env.STRIPE_SECRET_KEY);
 const { PIXEL_CONFIG } = require('../config/constants');
 const WebSocket = require('ws');
@@ -44,94 +45,14 @@
 // Create or update pixel with payment
 router.post('/', async (req, res) => {
   try {
-    const { color, price, ownerId, paymentIntentId, ownerName, link, withSecurity } = req.body;
-    const x = parseInt(req.body.x, 10);
-    const y = parseInt(req.body.y, 10);
-
-<<<<<<< HEAD
-<<<<<<< HEAD
+    const { x, y, color, price, ownerId, ownerName, paymentIntentId, link, withSecurity } = req.body;
+
     // Validate required fields
     if (x === undefined || y === undefined || !color || !price || !ownerId || !ownerName) {
       return res.status(400).json({
         message: 'Missing required fields',
         error: 'x, y, color, price, ownerId, and ownerName are required'
       });
-=======
-    if (isNaN(x) || isNaN(y)) {
-      return res.status(400).json({ message: 'Invalid coordinates' });
-    }
-    
-    // Find existing pixel
-    const existingPixel = await Pixel.findOne({
-      where: { x, y }
-    });
-
-    // If pixel exists and is secured, check if security has expired
-    if (existingPixel && existingPixel.isSecured) {
-      const now = new Date();
-      if (existingPixel.securityExpiresAt && existingPixel.securityExpiresAt > now) {
-        // For protected pixels, require exactly 10x the current price
-        const requiredPrice = existingPixel.price * 10;
-        const epsilon = 0.001; // Small value to handle floating-point precision
-        if (Math.abs(price - requiredPrice) > epsilon) {
-          return res.status(400).json({ 
-            message: `Protected pixel requires exactly $${requiredPrice.toFixed(2)} to purchase`,
-            requiredPrice: requiredPrice,
-            currentPrice: existingPixel.price
-          });
-        }
-      }
-    }
-
-    // If pixel exists and new price is not at least minPrice more, reject
-    if (existingPixel && (!existingPixel.isSecured || !existingPixel.securityExpiresAt || new Date(existingPixel.securityExpiresAt) <= new Date())) {
-      const minRequiredPrice = existingPixel.price + PIXEL_CONFIG.minPrice;
-      const epsilon = 0.001; // Small value to handle floating-point precision
-      if (price < minRequiredPrice - epsilon) {
-        return res.status(400).json({ 
-          message: `New price must be at least $${PIXEL_CONFIG.minPrice} more than current price`,
-          currentPrice: existingPixel.price
-        });
-      }
->>>>>>> parent of 818ab7e (FixedSomeIssues(Buying in bulk doesnt work with protected)
-=======
-    if (isNaN(x) || isNaN(y)) {
-      return res.status(400).json({ message: 'Invalid coordinates' });
-    }
-    
-    // Find existing pixel
-    const existingPixel = await Pixel.findOne({
-      where: { x, y }
-    });
-
-    // If pixel exists and is secured, check if security has expired
-    if (existingPixel && existingPixel.isSecured) {
-      const now = new Date();
-      if (existingPixel.securityExpiresAt && existingPixel.securityExpiresAt > now) {
-        // For protected pixels, require exactly 10x the current price
-        const requiredPrice = existingPixel.price * 10;
-        const epsilon = 0.001; // Small value to handle floating-point precision
-        if (Math.abs(price - requiredPrice) > epsilon) {
-          return res.status(400).json({ 
-            message: `Protected pixel requires exactly $${requiredPrice.toFixed(2)} to purchase`,
-            requiredPrice: requiredPrice,
-            currentPrice: existingPixel.price
-          });
-        }
-      }
-    }
-
-    // If pixel exists and new price is not at least minPrice more, reject
-    if (existingPixel && (!existingPixel.isSecured || !existingPixel.securityExpiresAt || new Date(existingPixel.securityExpiresAt) <= new Date())) {
-      const minRequiredPrice = existingPixel.price + PIXEL_CONFIG.minPrice;
-      const epsilon = 0.001; // Small value to handle floating-point precision
-      if (price < minRequiredPrice - epsilon) {
-      return res.status(400).json({ 
-        message: `New price must be at least $${PIXEL_CONFIG.minPrice} more than current price`,
-        currentPrice: existingPixel.price
-      });
-      }
->>>>>>> 2efe852f
     }
 
     // If paymentIntentId is provided, verify the payment
@@ -169,6 +90,38 @@
       securityExpiresAt.setDate(securityExpiresAt.getDate() + 7); // Add 7 days
     }
 
+    // Find existing pixel
+    const existingPixel = await Pixel.findOne({
+      where: { x, y }
+    });
+
+    // If pixel exists, save its current state to history
+    if (existingPixel) {
+      await PixelHistory.create({
+        x: existingPixel.x,
+        y: existingPixel.y,
+        color: existingPixel.color,
+        price: existingPixel.price,
+        ownerId: existingPixel.ownerId,
+        ownerName: existingPixel.ownerName,
+        link: existingPixel.link,
+        isSecured: existingPixel.isSecured,
+        securityExpiresAt: existingPixel.securityExpiresAt,
+        paymentIntentId: existingPixel.paymentIntentId
+      });
+
+      console.log('Saved pixel history:', {
+        x: existingPixel.x,
+        y: existingPixel.y,
+        color: existingPixel.color,
+        price: existingPixel.price,
+        ownerName: existingPixel.ownerName,
+        link: existingPixel.link,
+        isSecured: existingPixel.isSecured,
+        securityExpiresAt: existingPixel.securityExpiresAt
+      });
+    }
+
     // Update or create the pixel
     const [pixel, created] = await Pixel.findOrCreate({
       where: { x, y },
@@ -188,7 +141,7 @@
       pixel.price = price;
       pixel.ownerId = ownerId;
       pixel.ownerName = ownerName;
-        pixel.link = link;
+      pixel.link = link;
       pixel.lastUpdated = new Date();
       pixel.isSecured = withSecurity;
       pixel.securityExpiresAt = securityExpiresAt;
@@ -223,11 +176,11 @@
       message: created ? 'Pixel created successfully' : 'Pixel updated successfully'
     });
 
-  } catch (error) {
-    console.error('Error creating/updating pixel:', error);
-    return res.status(500).json({ 
-      message: 'Error creating/updating pixel',
-      error: error.message
+  } catch (err) {
+    console.error('Error updating pixel:', err);
+    res.status(500).json({ 
+      message: 'Error updating pixel',
+      error: err.message 
     });
   }
 });
@@ -378,6 +331,26 @@
   }
 });
 
+// Get pixel history
+router.get('/:x/:y/history', async (req, res) => {
+  try {
+    const { x, y } = req.params;
+    
+    const history = await PixelHistory.findAll({
+      where: { x, y },
+      order: [['createdAt', 'DESC']]
+    });
+
+    res.json(history);
+  } catch (err) {
+    console.error('Error fetching pixel history:', err);
+    res.status(500).json({ 
+      message: 'Error fetching pixel history',
+      error: err.message 
+    });
+  }
+});
+
 // Helper function to get configuration
 async function getConfig() {
   return PIXEL_CONFIG;
